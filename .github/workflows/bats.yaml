--- conflicted
+++ resolved
@@ -199,7 +199,7 @@
         # For the artifact name, backslash and forward slash are also invalid.
         name=${name//\\/%3C}
         name=${name//\//%2F}
-        echo "name=$name" >>"$GITHUB_OUTPUT" \
+        echo "name=$name" >>"$GITHUB_OUTPUT"
       env:
         name: ${{ matrix.host }}-${{ matrix.engine }}-${{ matrix.name }}.logs
 
@@ -221,22 +221,7 @@
         NAME: ${{ matrix.name }}
         OS: ${{ matrix.host }}
         ENGINE: ${{ matrix.engine }}
-<<<<<<< HEAD
-
-    - name: Calculate log name
-      id: log_name
-      if: ${{ !cancelled() }}
-      run: |
-        name="$(.github/workflows/bats/sanitize-artifact-name.sh <<< "$name")"
-        # For the artifact name, backslash and forward slash are also invalid.
-        name=${name//\\/%3C}
-        name=${name//\//%2F}
-        echo "name=$name" >>"$GITHUB_OUTPUT"
-      env:
-        name: ${{ matrix.host }}-${{ matrix.engine }}-${{ matrix.name }}.logs
-=======
         LOG_NAME: ${{ steps.log_name.outputs.name }}
->>>>>>> 2710fefa
 
     - name: Upload logs
       if: ${{ !cancelled() }}
