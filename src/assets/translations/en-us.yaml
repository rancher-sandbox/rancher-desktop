--- conflicted
+++ resolved
@@ -274,13 +274,8 @@
       description: Rancher Desktop edits your shell profile for you. Restart any open shells for changes to take effect.
     manual:
       label: Manual
-<<<<<<< HEAD
       description: 'Rancher Desktop does not change your PATH configuration; add <code>~/.rd/bin</code> to your path manually.'
-=======
-      description: Rancher Desktop does not change your PATH configuration; add ~/.rd/bin to your path manually.
   accept: Accept
-
->>>>>>> 6966bb4e
 
 accountAndKeys:
   title: Account and API Keys
