--- conflicted
+++ resolved
@@ -502,21 +502,7 @@
   }
 }
 
-<<<<<<< HEAD
-async function doK8sRestartRequired() {
-  const restartRequired = (await k8smanager?.requiresRestartReasons(cfg.kubernetes)) ?? {};
-
-  window.send('k8s-restart-required', restartRequired);
-}
-
-ipcMainProxy.on('k8s-restart-required', async() => {
-  await doK8sRestartRequired();
-});
-
 ipcMainProxy.on('k8s-restart', async() => {
-=======
-Electron.ipcMain.on('k8s-restart', async() => {
->>>>>>> b5762444
   if (cfg.kubernetes.port !== k8smanager.desiredPort) {
     // On port change, we need to wipe the VM.
     return doK8sReset('wipe', { interactive: true });
@@ -538,13 +524,8 @@
   }
 });
 
-<<<<<<< HEAD
 ipcMainProxy.on('k8s-versions', async() => {
-  window.send('k8s-versions', await k8smanager.availableVersions);
-=======
-Electron.ipcMain.on('k8s-versions', async() => {
   window.send('k8s-versions', await k8smanager.availableVersions, await k8smanager.cachedVersionsOnly());
->>>>>>> b5762444
 });
 
 ipcMainProxy.on('k8s-progress', () => {
