<template>
  <div class="containers">
    <banner
      v-if="error"
      color="error"
      @close="error = null"
    >
      {{ error }}
    </banner>
    <SortableTable
      ref="sortableTableRef"
      class="containersTable"
      :headers="headers"
      key-field="Id"
      :rows="rows"
      no-rows-key="containers.sortableTables.noRows"
      :row-actions="true"
      :paging="true"
      :rows-per-page="10"
      :has-advanced-filtering="false"
      :loading="!containersList"
      group-by="projectGroup"
      :group-sort="['projectGroup']"
      :collapsed-groups="expanded"
    >
      <template #header-middle>
        <div class="header-middle">
          <div v-if="supportsNamespaces">
            <label>Namespace</label>
            <select
              class="select-namespace"
              :value="selectedNamespace"
              @change="onChangeNamespace($event)"
            >
              <option
                v-for="item in containersNamespaces"
                :key="item"
                :value="item"
                :selected="item === selectedNamespace"
              >
                {{ item }}
              </option>
            </select>
          </div>
        </div>
      </template>
      <template #col:containerState="{ row }">
        <td>
          <badge-state
            :color="isRunning(row) ? 'bg-success' : 'bg-darker'"
            :label="row.State"
          />
        </td>
      </template>
      <template #col:imageName="{ row }">
        <td>
          <span v-tooltip="getTooltipConfig(row.imageName)">
            {{ shortSha(row.imageName) }}
          </span>
        </td>
      </template>
      <template #col:containerName="{ row }">
        <td>
          <span v-tooltip="getTooltipConfig(row.containerName)">
            {{ shortSha(row.containerName) }}
          </span>
        </td>
      </template>
      <template #col:ports="{ row }">
        <td>
          <div class="port-container">
            <a
              v-for="port in getUniquePorts(row.Ports).slice(0, 2)"
              :key="port"
              target="_blank"
              class="link"
              @click="openUrl(port)"
            >
              {{ port }}
            </a>

            <div
              v-if="shouldHaveDropdown(row.Ports)"
              class="dropdown"
              @mouseenter="addDropDownPosition"
              @mouseleave="clearDropDownPosition"
            >
              <span>
                ...
              </span>
              <div class="dropdown-content">
                <a
                  v-for="port in getUniquePorts(row.Ports).slice(2)"
                  :key="port"
                  target="_blank"
                  class="link"
                  @click="openUrl(port)"
                >
                  {{ port }}
                </a>
              </div>
            </div>
          </div>
        </td>
      </template>
      <template #group-row="{ group, groupCounts }">
        <tr
          :ref="`group-${group.ref}`"
          class="group-row"
          :aria-expanded="expanded[group.ref] !== false"
        >
          <td :colspan="headers.length + 1">
            <div class="group-tab">
              <i
                data-title="Toggle Expand"
                :class="{
                  icon: true,
                  'icon-chevron-right': expanded[group.ref] === false,
                  'icon-chevron-down': expanded[group.ref] !== false,
                }"
                @click.stop="toggleExpand(group.ref)"
              />
              {{ group.ref }}
              <span v-if="expanded[group.ref] === false"> ({{ groupCounts[group.ref] || group.rows.length }})</span>
            </div>
          </td>
        </tr>
      </template>
    </SortableTable>
  </div>
</template>

<script>
import { BadgeState, Banner } from '@rancher/components';
import { shell } from 'electron';
import { defineComponent } from 'vue';
import { mapGetters } from 'vuex';

import SortableTable from '@pkg/components/SortableTable';
import { ContainerEngine } from '@pkg/config/settings';
import { ipcRenderer } from '@pkg/utils/ipcRenderer';

/**
 * @typedef Container {Object} The return type of ddClient.docker.listContainers
 * @property Id {string} The container id
 */

export default defineComponent({
  name:       'Containers',
  title:      'Containers',
  components: { SortableTable, BadgeState, Banner },
  data() {
    return {
      /** @type import('@pkg/config/settings').Settings | undefined */
<<<<<<< HEAD
      settings:             undefined,
      ddClient:             null,
      containersList:       null,
      showRunning:          false,
      containersNamespaces: [],
      error:                null,
      expanded:             { 'Kubernetes System': false },
      headers:              [
=======
      settings:                   undefined,
      ddClient:                   null,
      containersList:             null,
      showRunning:                false,
      containersNamespaces:       [],
      containerEventSubscription: null,
      error:                      null,
      isComponentMounted:         false,
      setupTimeoutId:             null,
      headers:                    [
>>>>>>> ef39ea1e
        // INFO: Disable for now since we can only get the running containers.
        {
          name:  'containerState',
          label: this.t('containers.manage.table.header.state'),
        },
        {
          name:  'containerName',
          label: this.t('containers.manage.table.header.containerName'),
          sort:  ['containerName', 'image', 'imageName'],
        },
        {
          name:  'imageName',
          label: this.t('containers.manage.table.header.image'),
          sort:  ['imageName', 'containerName', 'imageName'],
        },
        {
          name:  'ports',
          label: this.t('containers.manage.table.header.ports'),
          sort:  ['ports', 'containerName', 'imageName'],
        },
        {
          name:  'started',
          label: this.t('containers.manage.table.header.started'),
          sort:  ['si', 'containerName', 'imageName'],
          width: 120,
        },
      ],
    };
  },
  computed: {
    ...mapGetters('k8sManager', { isK8sReady: 'isReady' }),
    rows() {
      if (!this.containersList) {
        return [];
      }

      const containers = Array.from(this.containersList.values());

      containers.sort((a, b) => {
        if (a.State === 'running' && b.State !== 'running') {
          return -1;
        } else if (a.State !== 'running' && b.State === 'running') {
          return 1;
        } else {
          return a.State.localeCompare(b.State);
        }
      });

      for (const container of containers) {
        const names = Array.isArray(container.Names) ? container.Names : container.Names.split(/\s+/);
        const name = names[0];

        container.state = container.State;
        container.containerName = name.replace(
          /_[a-z0-9-]{36}_[0-9]+/,
          '',
        );
        container.started = container.State === 'running' ? container.Status : '';
        container.imageName = container.Image;
        container.containerState = container.State ?? container.Status;

        if (this.isNerdCtl) {
          container.started = container.containerState;
          if (container.Status.match(/exited/i)) {
            container.State = 'exited';
          } else {
            container.State = container.Status.toLowerCase();
          }
        }

        const k8sPodName = container.Labels?.['io.kubernetes.pod.name'];
        const k8sNamespace = container.Labels?.['io.kubernetes.pod.namespace'];
        const composeProject = container.Labels?.['com.docker.compose.project'];

        if (k8sPodName && k8sNamespace) {
          if (k8sNamespace === 'kube-system') {
            container.projectGroup = 'Kubernetes System';
          } else {
            container.projectGroup = `${ k8sNamespace }/${ k8sPodName }`;
          }
        } else if (composeProject) {
          container.projectGroup = composeProject;
        } else {
          container.projectGroup = 'Standalone Containers';
        }

        container.availableActions = [
          {
            label:      'Logs',
            action:     'viewLogs',
            enabled:    true,
            bulkable:   false,
          },
          {
            label:      'Stop',
            action:     'stopContainer',
            enabled:    this.isRunning(container),
            bulkable:   true,
            bulkAction: 'stopContainer',
          },
          {
            label:      'Start',
            action:     'startContainer',
            enabled:    this.isStopped(container),
            bulkable:   true,
            bulkAction: 'startContainer',
          },
          {
            label:      this.t('images.manager.table.action.delete'),
            action:     'deleteContainer',
            enabled:    this.isStopped(container),
            bulkable:   true,
            bulkAction: 'deleteContainer',
          },
        ];

        if (!container.stopContainer) {
          container.stopContainer = (...args) => {
            this.stopContainer(...(args?.length > 0 ? args : [container]));
          };
        }

        if (!container.startContainer) {
          container.startContainer = (...args) => {
            this.startContainer(...(args?.length > 0 ? args : [container]));
          };
        }

        if (!container.deleteContainer) {
          container.deleteContainer = (...args) => {
            this.deleteContainer(...(args?.length > 0 ? args : [container]));
          };
        }

        if (!container.viewLogs) {
          container.viewLogs = () => {
            this.viewLogs(container);
          };
        }
      }

      return containers;
    },
    isNerdCtl() {
      return this.settings?.containerEngine?.name === ContainerEngine.CONTAINERD;
    },
    supportsNamespaces() {
      return this.settings?.containerEngine?.name === ContainerEngine.CONTAINERD;
    },
    selectedNamespace() {
      return this.supportsNamespaces ? this.settings?.containers.namespace : undefined;
    },
  },
  mounted() {
    this.isComponentMounted = true;
    this.$store.dispatch('page/setHeader', {
      title:       this.t('containers.title'),
      description: '',
    });

    ipcRenderer.on('settings-read', (event, settings) => {
      this.settings = settings;
      this.checkContainers().catch(console.error);
    });

    ipcRenderer.send('settings-read');

    ipcRenderer.on('settings-update', (_event, settings) => {
      this.settings = settings;
      this.containersList = null;
      this.checkSelectedNamespace();
    });

    this.checkContainers().catch(console.error);
    this.setupEventSubscriptions();
    this.getContainers().catch(console.error);
  },
  beforeUnmount() {
    this.isComponentMounted = false;
    if (this.setupTimeoutId) {
      clearTimeout(this.setupTimeoutId);
      this.setupTimeoutId = null;
    }
    ipcRenderer.removeAllListeners('settings-update');
    ipcRenderer.removeAllListeners('containers-namespaces');
    ipcRenderer.removeAllListeners('containers-namespaces-containers');
    this.cleanupEventSubscriptions();
  },
  methods: {
    setupEventSubscriptions() {
      if (!window.ddClient || !this.isK8sReady || !this.settings) {
        this.setupTimeoutId = setTimeout(() => {
          if (this.isComponentMounted) {
            this.setupEventSubscriptions();
          }
        }, 1000);
        return;
      }

      this.ddClient = window.ddClient;

      const eventOptions = { namespace: this.selectedNamespace };

      if (!this.isNerdCtl) {
        eventOptions.filters = {
          type:  ['container'],
          event: ['create', 'start', 'stop', 'die', 'kill', 'pause', 'unpause', 'rename', 'update', 'destroy', 'remove'],
        };
      }

      this.containerEventSubscription = this.ddClient.docker.rdSubscribeToEvents(
        (event) => {
          if (!this.isComponentMounted) {
            return;
          }

          console.debug('Container event received:', event);

          // For nerdctl, we need to filter client-side since server-side filtering is limited
          if (this.isNerdCtl && event.Type !== 'container' && event.Type) {
            return;
          }

          this.getContainers().catch(console.error);
        },
        eventOptions,
      );

      // Fetch initial container list after setting up event subscription
      this.getContainers().catch(console.error);
    },

    cleanupEventSubscriptions() {
      if (this.containerEventSubscription) {
        this.containerEventSubscription.unsubscribe();
        this.containerEventSubscription = null;
      }
    },

    async checkContainers() {
      if (window.ddClient && this.isK8sReady && this.settings) {
        this.ddClient = window.ddClient;

        try {
          if (this.supportsNamespaces) {
            await this.getNamespaces();
          }
        } catch (error) {
          console.error('There was a problem fetching namespaces:', { error });
        }
        try {
          await this.getContainers();
        } catch (error) {
          console.error('There was a problem fetching containers:', { error });
        }
      }
    },
    checkSelectedNamespace() {
      if (!this.supportsNamespaces || this.containersNamespaces.length === 0) {
        // Nothing to verify yet
        return;
      }
      if (!this.containersNamespaces.includes(this.selectedNamespace)) {
        const K8S_NAMESPACE = 'k8s.io';
        const defaultNamespace = this.containersNamespaces.includes(K8S_NAMESPACE) ? K8S_NAMESPACE : this.containersNamespaces[0];

        ipcRenderer.invoke('settings-write',
          { containers: { namespace: defaultNamespace } } );
      }
    },
    async onChangeNamespace(value) {
      if (value !== this.selectedNamespace) {
        await ipcRenderer.invoke('settings-write',
          { containers: { namespace: value.target.value } } );
        this.cleanupEventSubscriptions();
        this.setupEventSubscriptions();
        await this.getContainers();
      }
    },
    clearDropDownPosition(e) {
      const target = e.target;

      const dropdownContent = target.querySelector('.dropdown-content');

      if (dropdownContent) {
        dropdownContent.style.top = '';
      }
    },
    addDropDownPosition(e) {
      const table = this.$refs.sortableTableRef.$el;
      const target = e.target;

      const dropdownContent = target.querySelector('.dropdown-content');

      if (dropdownContent) {
        const dropdownRect = target.getBoundingClientRect();
        const tableRect = table.getBoundingClientRect();
        const targetTopPos = dropdownRect.top - tableRect.top;
        const tableHeight = tableRect.height;

        if (targetTopPos < tableHeight / 2) {
          // Show dropdownContent below the target
          dropdownContent.style.top = `${ dropdownRect.bottom }px`;
        } else {
          // Show dropdownContent above the target
          dropdownContent.style.top = `${ dropdownRect.top - dropdownContent.getBoundingClientRect().height }px`;
        }
      }
    },
    async getNamespaces() {
      this.containersNamespaces = await this.ddClient?.docker.listNamespaces();
      this.checkSelectedNamespace();
    },
    updateContainersList(newContainers) {
      if (!newContainers) {
        this.containersList = null;
        return;
      }

      // Filter out images from "kube-system" namespace first
      const filtered = newContainers.filter((container) => {
        return container.Labels['io.kubernetes.pod.namespace'] !== 'kube-system';
      });

      const newMap = new Map();

      filtered.forEach((newContainer) => {
        const existing = this.containersList?.get(newContainer.Id);
        if (existing) {
          Object.assign(existing, newContainer);
          newMap.set(newContainer.Id, existing);
        } else {
          newMap.set(newContainer.Id, newContainer);
        }
      });
<<<<<<< HEAD
=======

      this.containersList = newMap;
    },

    async getContainers() {
      const containers = await this.ddClient?.docker.listContainers({ all: true, namespace: this.selectedNamespace });
      this.updateContainersList(containers);
>>>>>>> ef39ea1e
    },
    async stopContainer(container) {
      await this.execCommand('stop', container);
    },
    async startContainer(container) {
      await this.execCommand('start', container);
    },
    async deleteContainer(container) {
      await this.execCommand('rm', container);
    },
    viewLogs(container) {
      this.$router.push(`/containers/logs/${ container.Id }`);
    },
    isRunning(container) {
      return container.State === 'running' || container.Status === 'Up';
    },
    isStopped(container) {
      return container.State === 'created' || container.State === 'exited' || container.Status.includes('Exited');
    },
    /**
     * Execute a command against some containers
     * @param command {string} The command to run
     * @param _ids {Container | Container[]} The containers to affect
     */
    async execCommand(command, _ids) {
      try {
        const ids = Array.isArray(_ids) ? _ids.map(c => c.Id) : [_ids.Id];

        console.info(`Executing command ${ command } on container ${ ids }`);

        const { stderr, stdout } = await this.ddClient.docker.cli.exec(
          command,
          [...ids],
          { cwd: '/', namespace: this.selectedNamespace },
        );

        if (stderr) {
          throw new Error(stderr);
        }

        await this.getContainers();

        return stdout;
      } catch (error) {
        const extractErrorMessage = (err) => {
          const rawMessage = err?.message || err?.stderr || err || '';

          if (typeof rawMessage === 'string') {
            // Extract message from fatal/error format: time="..." level=fatal msg="actual message"
            const msgMatch = rawMessage.match(/msg="((?:[^"\\]|\\.)*)"/);
            if (msgMatch) {
              return msgMatch[1];
            }

            // Fallback: remove timestamp and level prefixes
            const cleanedMessage = rawMessage
              .replace(/time="[^"]*"\s*/g, '')
              .replace(/level=(fatal|error|info)\s*/g, '')
              .replace(/msg="/g, '')
              .replace(/"\s*Error: exit status \d+/g, '')
              .trim();

            if (cleanedMessage) {
              return cleanedMessage;
            }
          }

          return `Failed to execute command: ${ command }`;
        };

        this.error = extractErrorMessage(error);
        console.error(`Error executing command ${ command }`, error);
      }
    },
    shortSha(sha) {
      const prefix = 'sha256:';

      if (sha.includes(prefix)) {
        const startIndex = sha.indexOf(prefix) + prefix.length;
        const actualSha = sha.slice(startIndex);

        return `${ sha.slice(0, startIndex) }${ actualSha.slice(0, 3) }..${ actualSha.slice(-3) }`;
      }

      return sha;
    },
    getTooltipConfig(sha) {
      if (!sha.includes('sha256:')) {
        return { content: undefined };
      }

      return { content: sha };
    },
    getUniquePorts(ports) {
      const keys = Object.keys(ports);

      if (!keys || Object.keys(keys).length === 0) {
        return [];
      }

      const uniquePortMap = keys.map((key) => {
        const values = ports[key];

        const hostPorts = values?.map(value => value.HostPort);
        const uniqueHostPorts = [...new Set(hostPorts)];

        return { [key]: uniqueHostPorts };
      });

      const displayMap = uniquePortMap.map((element) => {
        const key = Object.keys(element)[0];
        const values = element[key];
        const port = key.split('/')[0];

        return values.map(value => `${ value }:${ port }`);
      });

      return [].concat.apply([], displayMap);
    },
    shouldHaveDropdown(ports) {
      if (!ports) {
        return false;
      }

      return this.getUniquePorts(ports)?.length >= 3;
    },
    openUrl(port) {
      const hostPort = parseInt(port.split(':')[0]);

      if ([80, 443].includes(hostPort)) {
        hostPort === 80 ? shell.openExternal(`http://localhost`) : shell.openExternal(`https://localhost`);
      } else {
        return shell.openExternal(`http://localhost:${ hostPort }`);
      }
    },
    toggleExpand(group) {
      if (this.expanded[group] === undefined) {
        this.expanded[group] = false;
      } else {
        this.expanded[group] = !this.expanded[group];
      }
    },
  },
});
</script>

<style lang="scss" scoped>
.containers {
  &-status {
    padding: 8px 5px;
  }
}

.dropdown {
  position: relative;
  display: inline-block;

  span {
    cursor: pointer;
    padding: 5px;
  }

  &-content {
    display: none;
    position: fixed;
    z-index: 1;
    border-start-start-radius: var(--border-radius);
    background: var(--default);
    padding: 5px;
    transition: all 0.5s ease-in-out;

    a {
      display: block;
      padding: 5px 0;
    }
  }

  &:hover {
    & > .dropdown-content {
      display: block;
    }
  }
}

.link {
  cursor: pointer;
  text-decoration: none;
}

.state-container {
  padding: 8px 5px;
  margin-top: 5px;
}

.select-namespace {
  max-width: 24rem;
  min-width: 8rem;
}

.containersTable :deep(.search-box) {
  align-self: flex-end;
}
.containersTable :deep(.bulk) {
  align-self: flex-end;
}

.port-container {
  display: flex;
  gap: 5px;
}

.group-row {
  font-weight: bold;

  .group-tab {

    i {
      cursor: pointer;
      &:hover {
        color: var(--primary);
      }
    }
  }

  &[aria-expanded="false"] {
    :deep(~ .main-row) {
      display: none;
    }
  }
}
</style><|MERGE_RESOLUTION|>--- conflicted
+++ resolved
@@ -152,16 +152,6 @@
   data() {
     return {
       /** @type import('@pkg/config/settings').Settings | undefined */
-<<<<<<< HEAD
-      settings:             undefined,
-      ddClient:             null,
-      containersList:       null,
-      showRunning:          false,
-      containersNamespaces: [],
-      error:                null,
-      expanded:             { 'Kubernetes System': false },
-      headers:              [
-=======
       settings:                   undefined,
       ddClient:                   null,
       containersList:             null,
@@ -172,8 +162,8 @@
       isComponentMounted:         false,
       setupTimeoutId:             null,
       headers:                    [
->>>>>>> ef39ea1e
-        // INFO: Disable for now since we can only get the running containers.
+      
+      // INFO: Disable for now since we can only get the running containers.
         {
           name:  'containerState',
           label: this.t('containers.manage.table.header.state'),
@@ -508,8 +498,6 @@
           newMap.set(newContainer.Id, newContainer);
         }
       });
-<<<<<<< HEAD
-=======
 
       this.containersList = newMap;
     },
@@ -517,7 +505,6 @@
     async getContainers() {
       const containers = await this.ddClient?.docker.listContainers({ all: true, namespace: this.selectedNamespace });
       this.updateContainersList(containers);
->>>>>>> ef39ea1e
     },
     async stopContainer(container) {
       await this.execCommand('stop', container);
